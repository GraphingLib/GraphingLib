--- conflicted
+++ resolved
@@ -9,14 +9,9 @@
 from .fits import (
     FitFromExponential,
     FitFromGaussian,
-<<<<<<< HEAD
     FitFromPolynomial,
     FitFromSine,
     FitFromSquareRoot,
-=======
     FitFromLog,
-    FitFromPolynomial,
-    FitFromSine,
->>>>>>> c8ca86e3
 )
 from .graph_elements import GraphingException, Hlines, Point, Text, Vlines