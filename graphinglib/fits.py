--- conflicted
+++ resolved
@@ -242,72 +242,89 @@
         (self.handle,) = axes.plot(xdata, ydata, color=self.color, label=self.label)
 
 
-<<<<<<< HEAD
 class FitFromSquareRoot(Curve):
     """
     Create a curve fit (continuous Curve) from an existing curve object using a square root fit.
-=======
-class FitFromLog(Curve):
-    """
-    Create a curve fit (continuous Curve) from an existing curve object using a logarithmic fit.
->>>>>>> c8ca86e3
-    """
-
-    def __init__(
-        self,
-        curve_to_be_fit: Curve,
-        color: str,
-        label: str,
-<<<<<<< HEAD
+    """
+    
+    def __init__(
+        self,
+        curve_to_be_fit: Curve,
+        color: str,
+        label: str,
         guesses: npt.ArrayLike = None,
     ):
         self.curve_to_be_fit = curve_to_be_fit
         self.guesses = guesses
         self.calculate_parameters()
         self.function = self.square_root_func_with_params()
-=======
-        log_base: float = np.e,
-        guesses: npt.ArrayLike = None,
-    ):
-        self.curve_to_be_fit = curve_to_be_fit
-        self.log_base = log_base
-        self.guesses = guesses
-        self.calculate_parameters()
-        self.function = self.log_func_with_params()
->>>>>>> c8ca86e3
-        self.color = color
-        self.label = label + " : " + str(self)
-
-    def __str__(self) -> str:
-<<<<<<< HEAD
+        self.color = color
+        self.label = label + " : " + str(self) 
+        
+    def __str__(self) -> str:
         return f"{self.parameters[0]:.3f} sqrt(x {'+' if self.parameters[1] > 0 else '-'} {abs(self.parameters[1]):.3f}) {'+' if self.parameters[2] > 0 else '-'} {abs(self.parameters[2]):.3f}"
 
     def calculate_parameters(self) -> None:
         parameters, self.cov_matrix = curve_fit(
             self.square_root_func_template,
-=======
+            self.curve_to_be_fit.xdata,
+            self.curve_to_be_fit.ydata,
+            p0=self.guesses,
+        )
+        self.parameters = parameters
+        self.standard_deviation = np.sqrt(np.diag(self.cov_matrix))
+
+    @staticmethod
+    def square_root_func_template(x, a, b, c):
+        return a * np.sqrt(x + b) + c
+
+    def square_root_func_with_params(self):
+        return (
+            lambda x: self.parameters[0] * np.sqrt(x + self.parameters[1])
+            + self.parameters[2]
+        )
+
+    def plot_element(self, axes: plt.Axes):
+        num_of_points = 500
+        xdata = np.linspace(
+            self.curve_to_be_fit.xdata[0], self.curve_to_be_fit.xdata[-1], num_of_points
+        )
+        ydata = self.function(xdata)
+        (self.handle,) = axes.plot(xdata, ydata, color=self.color, label=self.label)
+        
+        
+class FitFromLog(Curve):
+    """
+    Create a curve fit (continuous Curve) from an existing curve object using a logarithmic fit.
+    """
+
+    def __init__(
+        self,
+        curve_to_be_fit: Curve,
+        color: str,
+        label: str,
+        log_base: float = np.e,
+        guesses: npt.ArrayLike = None,
+    ):
+        self.curve_to_be_fit = curve_to_be_fit
+        self.log_base = log_base
+        self.guesses = guesses
+        self.calculate_parameters()
+        self.function = self.log_func_with_params()
+        self.color = color
+        self.label = label + " : " + str(self)
+        
+
+    def __str__(self) -> str:
         return f"{self.parameters[0]:.3f} log_{self.log_base if self.log_base != np.e else 'e'}(x {'-' if self.parameters[1] < 0 else '+'} {abs(self.parameters[1]):.3f}) {'-' if self.parameters[2] < 0 else '+'} {abs(self.parameters[2]):.3f}"
 
     def calculate_parameters(self):
         self.parameters, self.cov_matrix = curve_fit(
             self.log_func_template(),
->>>>>>> c8ca86e3
-            self.curve_to_be_fit.xdata,
-            self.curve_to_be_fit.ydata,
-            p0=self.guesses,
-        )
-<<<<<<< HEAD
-        self.parameters = parameters
-        self.standard_deviation = np.sqrt(np.diag(self.cov_matrix))
-
-    @staticmethod
-    def square_root_func_template(x, a, b, c):
-        return a * np.sqrt(x + b) + c
-
-    def square_root_func_with_params(self):
-        return (
-            lambda x: self.parameters[0] * np.sqrt(x + self.parameters[1])
-=======
+            self.curve_to_be_fit.xdata,
+            self.curve_to_be_fit.ydata,
+            p0=self.guesses,
+        )
         self.standard_deviation = np.sqrt(np.diag(self.cov_matrix))
 
     def log_func_template(self):
@@ -317,7 +334,6 @@
         return (
             lambda x: self.parameters[0]
             * (np.log(x + self.parameters[1]) / np.log(self.log_base))
->>>>>>> c8ca86e3
             + self.parameters[2]
         )
 
