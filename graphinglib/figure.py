import matplotlib.pyplot as plt
from matplotlib.collections import LineCollection
from matplotlib.legend_handler import HandlerPatch
from matplotlib.patches import Polygon

from .data_plotting_1d import *
from .file_manager import *
from .graph_elements import *
from .legend_artists import *


class Figure:
    """
    A general Matplotlib figure.
    """
    def __init__(self, x_label: str = 'x axis', y_label: str = 'y axis', size: tuple = "default",
                    log_scale_x: bool = "default", log_scale_y: bool = "default", legend_is_boxed: bool = "default", ticks_are_in: bool = "default", figure_style: str = 'plain'):
        self.figure_style = figure_style
        file_loader = FileLoader(self.figure_style)
        self.default_params = file_loader.load()
        size = size if size != "default" else self.default_params["Figure"]["size"]
        self.size = size
        legend_is_boxed = legend_is_boxed if legend_is_boxed != "default" else self.default_params["Figure"]["boxed_legend"]
        tick_are_in = ticks_are_in if ticks_are_in != "default" else self.default_params["Figure"]["ticks_are_in"]
        log_scale_x = log_scale_x if log_scale_x != "default" else self.default_params["Figure"]["log_scale_x"]
        log_scale_y = log_scale_y if log_scale_y != "default" else self.default_params["Figure"]["log_scale_y"]
        self.figure, self.axes = plt.subplots(figsize=self.size)
        self.elements = []
        self.labels = []
        self.handles = []
        self.x_axis_name = x_label
        self.y_axis_name = y_label
        self.log_scale_x = log_scale_x
        self.log_scale_y = log_scale_y
        self.legend_is_boxed = legend_is_boxed
        self.ticks_are_in = ticks_are_in
        

<<<<<<< HEAD
    def add_element(self, curve: Curve | Hlines | Vlines | Histogram):
        """
        Adds a Curve object to the figure.
        """
        self.elements.append(curve)
        try:
            self.labels.append(curve.label)
        except AttributeError:
            pass
=======
    def add_element(self, *curves: Curve | Hlines | Vlines | Histogram):
        """
        Adds a Curve object to the figure.
        """
        for curve in curves:
            self.curves.append(curve)
            self.labels.append(curve.label)
>>>>>>> 49ba32fb

    def generate_figure(self, legend=True, test=False):
        self.axes.set_xlabel(self.x_axis_name)
        self.axes.set_ylabel(self.y_axis_name)
        if self.log_scale_x:
            self.axes.set_xscale('log')
        if self.log_scale_y:
            self.axes.set_yscale('log')
        if self.ticks_are_in:
            self.axes.tick_params(axis="both", direction="in", which="both")
        if self.elements:
            for curve in self.elements:
                self.fill_in_missing_params(curve)
                curve.plot_element(self.axes)
                try:
                    self.handles.append(curve.handle)
                except AttributeError:
                    continue
            if legend:
                try:
                    self.axes.legend(
                        handles=self.handles,
                        labels=self.labels,
                        handleheight=1.3,
                        handler_map={
                            Polygon: HandlerPatch(patch_func=histogram_legend_artist),
                            LineCollection: HandlerMultipleLines(),
                            VerticalLineCollection: HandlerMultipleVerticalLines()
                        },
                        frameon=self.legend_is_boxed,
                        draggable=True
                    )
                except :
                    self.axes.legend(
                        handles=self.handles,
                        labels=self.labels,
                        handleheight=1.3,
                        handler_map={
                            Polygon: HandlerPatch(patch_func=histogram_legend_artist),
                            LineCollection: HandlerMultipleLines(),
                            VerticalLineCollection: HandlerMultipleVerticalLines()
                        },
                        frameon=self.legend_is_boxed
                    )
            else:
                self.axes.legend(draggable=True, frameon=self.legend_is_boxed)
            if not test:
                plt.tight_layout()
                plt.show()
        else:
            raise GraphingException("No curves to be plotted!")
    
    def fill_in_missing_params(self, curve):
        object_type = type(curve).__name__
        for property, value in vars(curve).items():
            if (type(value) == str) and (value == "default"):
                curve.__dict__[property] = self.default_params[object_type][property]<|MERGE_RESOLUTION|>--- conflicted
+++ resolved
@@ -34,27 +34,19 @@
         self.log_scale_y = log_scale_y
         self.legend_is_boxed = legend_is_boxed
         self.ticks_are_in = ticks_are_in
-        
 
-<<<<<<< HEAD
-    def add_element(self, curve: Curve | Hlines | Vlines | Histogram):
-        """
-        Adds a Curve object to the figure.
-        """
-        self.elements.append(curve)
-        try:
-            self.labels.append(curve.label)
-        except AttributeError:
-            pass
-=======
+
     def add_element(self, *curves: Curve | Hlines | Vlines | Histogram):
         """
         Adds a Curve object to the figure.
         """
         for curve in curves:
             self.curves.append(curve)
-            self.labels.append(curve.label)
->>>>>>> 49ba32fb
+            try:
+                self.labels.append(curve.label)
+            except AttributeError:
+                pass
+
 
     def generate_figure(self, legend=True, test=False):
         self.axes.set_xlabel(self.x_axis_name)
@@ -106,7 +98,8 @@
                 plt.show()
         else:
             raise GraphingException("No curves to be plotted!")
-    
+
+
     def fill_in_missing_params(self, curve):
         object_type = type(curve).__name__
         for property, value in vars(curve).items():
