"""
# GraphingLib

Provides a simpler way to generate graphs with Matplotlib and an inclusion of certain Scipy
functions to simplify the process of analysing data.
"""

from dataclasses import dataclass
import matplotlib.pyplot as plt
import numpy as np
import scipy as sp
from matplotlib.patches import Polygon
from matplotlib.legend_handler import HandlerPatch, HandlerLineCollection
from matplotlib.colors import to_rgba
from matplotlib.collections import LineCollection
from Legend_artists import histogram_legend_artist


class GraphingException(Exception):
    """
    General exception raised for the GraphingLib module.
    """
    pass


@dataclass
class Curve:
    """
    A general continuous curve.
    """
    xdata: list | np.ndarray
    ydata: list | np.ndarray
    color: str
    label: str

    def set_color(self, color: str or list[str]):
        self.color = color

    def plot_curve(self, axes: plt.Axes):
<<<<<<< HEAD
        self.handle, = axes.plot(
            self.xdata,
            self.ydata,
            color=self.color,
            label=self.label
        )
=======
        self.handle, = axes.plot(self.xdata, self.ydata, color=self.color, label=self.label)
>>>>>>> da65c7a1


class Scatter(Curve):
    """
    A general scatter plot.
    """
    def plot_curve(self, axes: plt.Axes):
<<<<<<< HEAD
        self.handle = axes.scatter(
            self.xdata,
            self.ydata,
            color=self.color,
            label=self.label
        )
=======
        self.handle = axes.scatter(self.xdata, self.ydata, color=self.color, label=self.label)
>>>>>>> da65c7a1


class Dashed(Curve):
    """
    A dashed curve derived from the Curve object.
<<<<<<< HEAD
    '''
    def plot_curve(self, axes: plt.Axes):
        self.handle, = axes.plot(
            self.xdata,
            self.ydata,
            color=self.color,
            label=self.label,
            linestyle='--'
        )
=======
    """
    pass
>>>>>>> da65c7a1


class FitFromPolynomial(Curve):
    """
    Create a curve fit (continuous Curve) from an existing curve object.
    """
    
    def __init__(self, curve_to_be_fit: Curve, degree: int, color: str, label: str):
        self.curve_to_be_fit = curve_to_be_fit
        self.coeffs = np.polyfit(self.curve_to_be_fit.xdata, self.curve_to_be_fit.ydata, degree)[::-1]
        self.function = self.get_polynomial_function()
        self.color = color
        self.label = label
        
    def __str__(self):
        coeff_chunks = []
        power_chunks = []
        ordered_rounded_coeffs = [round(coeff, 3) for coeff in self.coeffs[::-1]]
        for coeff, power in zip(ordered_rounded_coeffs, range(len(ordered_rounded_coeffs) - 1, -1, -1)):
            if coeff == 0:
                continue
            coeff_chunks.append(self.format_coeff(coeff))
            power_chunks.append(self.format_power(power))
        coeff_chunks[0] = coeff_chunks[0].lstrip("+ ")
        return 'f(x) = '+''.join([coeff_chunks[i] + power_chunks[i] for i in range(len(coeff_chunks))])

    @staticmethod
    def format_coeff(coeff):
        return " - {0}".format(abs(coeff)) if coeff < 0 else " + {0}".format(coeff)

    @staticmethod
    def format_power(power):
        return 'x^{0}'.format(power) if power != 0 else ''

    def get_polynomial_function(self):
        """
        Returns a linear function using the given coefficients.
        """
        return lambda x: sum(coeff * x**exponent for exponent, coeff in enumerate(self.coeffs))
    
    def plot_curve(self, axes: plt.Axes):
        num_of_points = 500
        xdata = np.linspace(self.curve_to_be_fit.xdata[0], self.curve_to_be_fit.xdata[-1], num_of_points)
        ydata = self.function(xdata)
        self.handle, = axes.plot(xdata, ydata, color=self.color, label=self.label)


@dataclass
class Histogram:
    """
    A histogram plot with minor changes to the lable icon.
    """
    xdata: list | np.ndarray
    bins: int
    label: str
    face_color: str = "silver"
    edge_color: str = "k"
    hist_type: str = "stepfilled"
    alpha: float = 1.0
    line_width: int | float = 2

    def plot_curve(self, axes: plt.Axes):
        xy = np.array([[0, 2, 2, 3, 3, 1, 1, 0, 0], [0, 0, 1, 1, 2, 2, 3, 3, 0]]).T
        self.handle = Polygon(
            xy,
            facecolor=to_rgba(self.face_color, self.alpha),
            edgecolor=to_rgba(self.edge_color, 1),
            linewidth=1
        )
        axes.hist(
            self.xdata,
            bins=self.bins,
            facecolor=to_rgba(self.face_color, self.alpha),
            edgecolor=to_rgba(self.edge_color, 1),
            label=self.label,
            histtype=self.hist_type,
            linewidth=self.line_width
        )


@dataclass
class HLines():
    pass


@dataclass
class VLines():
    pass


class Figure:
    """
    A general Matplotlib figure.
    """
    def __init__(self, size: tuple = (10, 7)):
        self.figure, self.axes = plt.subplots(figsize=size)
        self.curves = []
        self.labels = []
        self.handles = []

    def add_curve(self, curve: Curve):
        """
        Adds a Curve object to the figure.
        """
        self.curves.append(curve)
        self.labels.append(curve.label)

    def generate_figure(self, legend=True, test=False):
        if self.curves:
            for curve in self.curves:
                curve.plot_curve(self.axes)
                self.handles.append(curve.handle)
            if legend:
                self.axes.legend(
                    handles=self.handles,
                    labels=self.labels,
<<<<<<< HEAD
                    handler_map={
                        Polygon: HandlerPatch(patch_func=histogram_legend_artist)#,
                        # LineCollection: HandlerLineCollection()
                    }
                )
=======
                    handler_map={Polygon: HandlerPatch(patch_func=histogram_legend_artist)}
                    )
>>>>>>> da65c7a1
            if not test:
                plt.tight_layout()
                plt.show()
        else:
<<<<<<< HEAD
            raise GraphingException('No curves to be plotted!')
=======
            raise GraphingException("No curves to be plotted!")


def histogram_legend_artist(legend, orig_handle, xdescent, ydescent, width, height, fontsize):
    xy = np.array([[0, 0, 1, 1, 2, 2, 3, 3, 4, 4, 0], [0, 4, 4, 2.5, 2.5, 5, 5, 1.5, 1.5, 0, 0]]).T
    xy[:, 0] = width * xy[:, 0] / 4 + xdescent
    xy[:, 1] = height * xy[:, 1] / 5 - ydescent
    patch = Polygon(xy, facecolor="silver", edgecolor="k")
    return patch
>>>>>>> da65c7a1
<|MERGE_RESOLUTION|>--- conflicted
+++ resolved
@@ -37,16 +37,12 @@
         self.color = color
 
     def plot_curve(self, axes: plt.Axes):
-<<<<<<< HEAD
         self.handle, = axes.plot(
             self.xdata,
             self.ydata,
             color=self.color,
             label=self.label
         )
-=======
-        self.handle, = axes.plot(self.xdata, self.ydata, color=self.color, label=self.label)
->>>>>>> da65c7a1
 
 
 class Scatter(Curve):
@@ -54,22 +50,17 @@
     A general scatter plot.
     """
     def plot_curve(self, axes: plt.Axes):
-<<<<<<< HEAD
         self.handle = axes.scatter(
             self.xdata,
             self.ydata,
             color=self.color,
             label=self.label
         )
-=======
-        self.handle = axes.scatter(self.xdata, self.ydata, color=self.color, label=self.label)
->>>>>>> da65c7a1
 
 
 class Dashed(Curve):
-    """
+    '''
     A dashed curve derived from the Curve object.
-<<<<<<< HEAD
     '''
     def plot_curve(self, axes: plt.Axes):
         self.handle, = axes.plot(
@@ -79,10 +70,6 @@
             label=self.label,
             linestyle='--'
         )
-=======
-    """
-    pass
->>>>>>> da65c7a1
 
 
 class FitFromPolynomial(Curve):
@@ -199,30 +186,13 @@
                 self.axes.legend(
                     handles=self.handles,
                     labels=self.labels,
-<<<<<<< HEAD
                     handler_map={
                         Polygon: HandlerPatch(patch_func=histogram_legend_artist)#,
                         # LineCollection: HandlerLineCollection()
                     }
                 )
-=======
-                    handler_map={Polygon: HandlerPatch(patch_func=histogram_legend_artist)}
-                    )
->>>>>>> da65c7a1
             if not test:
                 plt.tight_layout()
                 plt.show()
         else:
-<<<<<<< HEAD
-            raise GraphingException('No curves to be plotted!')
-=======
-            raise GraphingException("No curves to be plotted!")
-
-
-def histogram_legend_artist(legend, orig_handle, xdescent, ydescent, width, height, fontsize):
-    xy = np.array([[0, 0, 1, 1, 2, 2, 3, 3, 4, 4, 0], [0, 4, 4, 2.5, 2.5, 5, 5, 1.5, 1.5, 0, 0]]).T
-    xy[:, 0] = width * xy[:, 0] / 4 + xdescent
-    xy[:, 1] = height * xy[:, 1] / 5 - ydescent
-    patch = Polygon(xy, facecolor="silver", edgecolor="k")
-    return patch
->>>>>>> da65c7a1
+            raise GraphingException("No curves to be plotted!")