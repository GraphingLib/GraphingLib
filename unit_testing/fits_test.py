import unittest

from numpy import e, exp, linspace, log, pi, random, sin

from graphinglib.data_plotting_1d import *
from graphinglib.fits import *
from graphinglib.graph_elements import *


class TestFitFromPolynomial(unittest.TestCase):
    def setUp(self):
        x = linspace(0, 3 * pi, 200)
        self.scatter_first_degree = Scatter(x, 3 * x + 2, "k", "Test Curve")
        self.scatter_second_degree = Scatter(
            x, 4 * x**2 - 3 * x - 2, "k", "Test Curve"
        )
        self.fit_first_degree = FitFromPolynomial(
            self.scatter_first_degree, 1, "k", "First degree fit"
        )
        self.fit_second_degree = FitFromPolynomial(
            self.scatter_second_degree, 2, "k", "Second degree fit"
        )

    def test_first_degree_coeffs(self):
        self.assertListEqual(
            [round(i, 5) for i in list(self.fit_first_degree.coeffs)], [2, 3]
        )

    def test_first_degree_cov(self):
        self.assertIsInstance(self.fit_first_degree.cov_matrix, np.ndarray)
        self.assertEqual(self.fit_first_degree.cov_matrix.shape, (2, 2))

    def test_first_degree_std_dev(self):
        self.assertIsInstance(self.fit_first_degree.standard_deviation, np.ndarray)
        self.assertEqual(self.fit_first_degree.standard_deviation.shape, (2,))

    def test_first_degree_string(self):
        self.assertEqual(str(self.fit_first_degree), "3.0x^1 + 2.0")

    def test_first_degree_functions(self):
        self.assertAlmostEqual(self.fit_first_degree.function(5), 17)

    def test_second_degree_coeffs(self):
        self.assertListEqual(
            [round(i, 5) for i in list(self.fit_second_degree.coeffs)], [-2, -3, 4]
        )

    def test_second_degree_cov(self):
        self.assertIsInstance(self.fit_second_degree.cov_matrix, np.ndarray)
        self.assertEqual(self.fit_second_degree.cov_matrix.shape, (3, 3))

    def test_second_degree_std_dev(self):
        self.assertIsInstance(self.fit_second_degree.standard_deviation, np.ndarray)
        self.assertEqual(self.fit_second_degree.standard_deviation.shape, (3,))

    def test_second_degree_string(self):
        self.assertEqual(str(self.fit_second_degree), "4.0x^2 - 3.0x^1 - 2.0")

    def test_second_degree_functions(self):
        self.assertAlmostEqual(round(self.fit_second_degree.function(5), 5), 83)


class TestFitFromSine(unittest.TestCase):
    def setUp(self):
        x = linspace(0, 3 * pi, 200)
        self.data = Scatter(x, 2 * sin(3 * x + 4) + 5, "k", "Data")
        self.fit = FitFromSine(
            self.data, "k", "Sinusoidal fit", guesses=[2.09, 3.1, 4.2, 5.2]
        )

    def test_parameters(self):
        self.assertListEqual(
            [
                self.fit.amplitude,
                self.fit.frequency_rad,
                self.fit.phase,
                self.fit.vertical_shift,
            ],
            [2, 3, 4, 5],
        )

    def test_cov(self):
        self.assertIsInstance(self.fit.cov_matrix, np.ndarray)
        self.assertEqual(self.fit.cov_matrix.shape, (4, 4))

    def test_std_dev(self):
        self.assertIsInstance(self.fit.standard_deviation, np.ndarray)
        self.assertEqual(self.fit.standard_deviation.shape, (4,))

    def test_string(self):
        self.assertEqual(str(self.fit), "2.000 sin(3.000x + 4.000) + 5.000")

    def test_function(self):
        self.assertAlmostEqual(self.fit.function(17), 3.00048965)


class TestFitFromExponential(unittest.TestCase):
    def setUp(self):
        x = linspace(0, 10, 200)
        self.data = Scatter(x, 2 * exp(3 * x + 4), "k", "Data")
        self.fit = FitFromExponential(self.data, "k", "Sinusoidal fit")

    def test_parameters(self):
        self.assertListEqual([round(i) for i in list(self.fit.parameters)[1:]], [3, 4])

    def test_cov(self):
        self.assertIsInstance(self.fit.cov_matrix, np.ndarray)
        self.assertEqual(self.fit.cov_matrix.shape, (3, 3))

    def test_std_dev(self):
        self.assertIsInstance(self.fit.standard_deviation, np.ndarray)
        self.assertEqual(self.fit.standard_deviation.shape, (3,))

    def test_string(self):
        self.assertEqual(str(self.fit)[5:-6], " exp(3.000x + ")

    def test_function(self):
        self.assertAlmostEqual(self.fit.function(0.001), 109.524, places=3)


class TestFitFromGaussian(unittest.TestCase):
    def setUp(self) -> None:
        x = linspace(-4, 6, 1000)
        noise = 0.01 * random.rand(len(x)) - 0.005
        self.data = Scatter(
            x, 5 * np.exp(-(((x - 1) / 1) ** 2) / 2) + noise, "k", "Data"
        )
        self.fit = FitFromGaussian(self.data, "k", "Gaussian fit")

    def test_cov(self):
        self.assertIsInstance(self.fit.cov_matrix, np.ndarray)
        self.assertEqual(self.fit.cov_matrix.shape, (3, 3))

    def test_parameters(self):
        params = [self.fit.amplitude, self.fit.mean, self.fit.standard_deviation]
        rounded_params = [round(i, 3) for i in params]
        self.assertListEqual(rounded_params, [5, 1, 1])

    def test_std_dev(self):
        self.assertIsInstance(self.fit.standard_deviation_of_fit_params, np.ndarray)
        self.assertEqual(self.fit.standard_deviation_of_fit_params.shape, (3,))

    def test_str(self):
        self.assertEqual(str(self.fit), "$\mu$ = 1.000, $\sigma$ = 1.000, $A$ = 5.000")

<<<<<<< HEAD
    def test_function(self):
        self.assertAlmostEqual(self.fit.function(3), 0.676515, places=3)


class TestFitFromSquareRoot(unittest.TestCase):
    def setUp(self) -> None:
        x = linspace(-1, 6, 1000)
        self.data = Scatter(x, 3 * np.sqrt(x + 4) + 5, "k", "Data")
        self.fit = FitFromSquareRoot(self.data, "k", "Square root fit")
=======

class TestFitFromLog(unittest.TestCase):
    def setUp(self):
        x = linspace(0, 10, 200)
        self.data = Scatter(x, 2 * log(x + 3) + 4, "k", "Data")
        self.fit = FitFromLog(self.data, "k", "Logarithmic fit")

    def test_parameters(self):
        rounded_params = [round(i) for i in list(self.fit.parameters)]
        self.assertListEqual(rounded_params, [2, 3, 4])
>>>>>>> c8ca86e3

    def test_cov(self):
        self.assertIsInstance(self.fit.cov_matrix, np.ndarray)
        self.assertEqual(self.fit.cov_matrix.shape, (3, 3))

<<<<<<< HEAD
    def test_parameters(self):
        rounded_params = [round(i, 3) for i in list(self.fit.parameters)]
        self.assertListEqual(rounded_params, [3, 4, 5])

=======
>>>>>>> c8ca86e3
    def test_std_dev(self):
        self.assertIsInstance(self.fit.standard_deviation, np.ndarray)
        self.assertEqual(self.fit.standard_deviation.shape, (3,))

<<<<<<< HEAD
    def test_str(self):
        self.assertEqual(str(self.fit), "3.000 sqrt(x + 4.000) + 5.000")

    def test_function(self):
        self.assertAlmostEqual(self.fit.function(3), 12.937, places=3)
=======
    def test_string(self):
        self.assertEqual(str(self.fit), "2.000 log_e(x + 3.000) + 4.000")

    def test_function(self):
        self.assertAlmostEqual(self.fit.function(0.001), 6.19789, places=3)
>>>>>>> c8ca86e3
<|MERGE_RESOLUTION|>--- conflicted
+++ resolved
@@ -143,7 +143,6 @@
     def test_str(self):
         self.assertEqual(str(self.fit), "$\mu$ = 1.000, $\sigma$ = 1.000, $A$ = 5.000")
 
-<<<<<<< HEAD
     def test_function(self):
         self.assertAlmostEqual(self.fit.function(3), 0.676515, places=3)
 
@@ -153,7 +152,25 @@
         x = linspace(-1, 6, 1000)
         self.data = Scatter(x, 3 * np.sqrt(x + 4) + 5, "k", "Data")
         self.fit = FitFromSquareRoot(self.data, "k", "Square root fit")
-=======
+    
+    def test_parameters(self):
+        rounded_params = [round(i, 3) for i in list(self.fit.parameters)]
+        self.assertListEqual(rounded_params, [3, 4, 5])
+    
+    def test_cov(self):
+        self.assertIsInstance(self.fit.cov_matrix, np.ndarray)
+        self.assertEqual(self.fit.cov_matrix.shape, (3, 3))
+    
+    def test_std_dev(self):
+        self.assertIsInstance(self.fit.standard_deviation, np.ndarray)
+        self.assertEqual(self.fit.standard_deviation.shape, (3,))
+        
+    def test_str(self):
+        self.assertEqual(str(self.fit), "3.000 sqrt(x + 4.000) + 5.000")
+
+    def test_function(self):
+        self.assertAlmostEqual(self.fit.function(3), 12.937, places=3)
+
 
 class TestFitFromLog(unittest.TestCase):
     def setUp(self):
@@ -164,33 +181,17 @@
     def test_parameters(self):
         rounded_params = [round(i) for i in list(self.fit.parameters)]
         self.assertListEqual(rounded_params, [2, 3, 4])
->>>>>>> c8ca86e3
 
     def test_cov(self):
         self.assertIsInstance(self.fit.cov_matrix, np.ndarray)
         self.assertEqual(self.fit.cov_matrix.shape, (3, 3))
 
-<<<<<<< HEAD
-    def test_parameters(self):
-        rounded_params = [round(i, 3) for i in list(self.fit.parameters)]
-        self.assertListEqual(rounded_params, [3, 4, 5])
-
-=======
->>>>>>> c8ca86e3
     def test_std_dev(self):
         self.assertIsInstance(self.fit.standard_deviation, np.ndarray)
         self.assertEqual(self.fit.standard_deviation.shape, (3,))
 
-<<<<<<< HEAD
-    def test_str(self):
-        self.assertEqual(str(self.fit), "3.000 sqrt(x + 4.000) + 5.000")
-
-    def test_function(self):
-        self.assertAlmostEqual(self.fit.function(3), 12.937, places=3)
-=======
     def test_string(self):
         self.assertEqual(str(self.fit), "2.000 log_e(x + 3.000) + 4.000")
 
     def test_function(self):
-        self.assertAlmostEqual(self.fit.function(0.001), 6.19789, places=3)
->>>>>>> c8ca86e3
+        self.assertAlmostEqual(self.fit.function(0.001), 6.19789, places=3)